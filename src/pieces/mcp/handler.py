import json
import time
import urllib.parse
import urllib.request
import webbrowser
from typing import Dict, Literal, Union, cast

from rich.markdown import Markdown

from pieces.headless.models.base import (
    BaseResponse,
    ErrorCode,
    ErrorResponse,
)
from pieces.headless.models.mcp import (
    MCPRepairResult,
    create_mcp_repair_success,
    create_mcp_setup_success,
)
from pieces.mcp.utils import get_mcp_latest_url
from pieces.settings import Settings
from pieces.urls import URLs

from ..utils import PiecesSelectMenu
from .integration import Integration, mcp_integration_types
from .integrations import (
    claude_cli_integration,
    claude_integration,
    cursor_integration,
    goose_integration,
    shortwave_integration,
<<<<<<< HEAD
    validate_project_path,
    vscode_integration,
=======
    claude_cli_integration,
    kiro_integration,
>>>>>>> 2d3decda
    warp_instructions,
    warp_sse_json,
    warp_stdio_json,
    windsurf_integration,
    zed_integration,
)

# NOTE: the key should be the same as the parameter name in the handle_mcp function
supported_mcps: Dict[mcp_integration_types, Integration] = {
    "vscode": vscode_integration,
    "goose": goose_integration,
    "cursor": cursor_integration,
    "claude": claude_integration,
    "windsurf": windsurf_integration,
    "zed": zed_integration,
    "shortwave": shortwave_integration,
    "claude_code": claude_cli_integration,
    "kiro": kiro_integration,
}


<<<<<<< HEAD
def check_mcp_running():
=======
def handle_mcp(
    vscode: bool = False,
    cursor: bool = False,
    goose: bool = False,
    claude: bool = False,
    zed: bool = False,
    windsurf: bool = False,
    raycast: bool = False,
    warp: bool = False,
    shortwave: bool = False,
    claude_code: bool = False,
    kiro: bool = False,
    stdio: bool = False,
    **kwargs,
):
    # Let's check for the MCP server to see if it is running
>>>>>>> 2d3decda
    try:
        with urllib.request.urlopen(get_mcp_latest_url(), timeout=1) as response:
            for line in response:
                message = line.decode("utf-8").strip()
                if message:
                    break
    except Exception as e:
        Settings.show_error(f"Pieces MCP server is not running {e}")
        return False
    return True


def handle_mcp(
    integration: Union[mcp_integration_types, Literal["raycast", "wrap"], None],
    stdio: bool = False,
    **kwargs,
) -> BaseResponse:
    if not check_mcp_running():
        return ErrorResponse(
            "mcp setup",
            ErrorCode.MCP_SERVER_NOT_RUNNING,
            "The stdio or SSE connection to the Pieces MCP server is not available. Please restart PiecesOS.",
        )

<<<<<<< HEAD
    if integration == "raycast":
=======
    # All of that should be refactored in other PR
    if claude or zed or raycast or claude_code or shortwave or kiro:
>>>>>>> 2d3decda
        if not stdio:
            Settings.logger.print(
                "[yellow]Warning: Using stdio instead of sse because sse connection is not supported"
            )
<<<<<<< HEAD
        handle_raycast()
        return create_mcp_setup_success(
            integration,
            None,
            "Follow the Raycast deeplink to set up Pieces MCP integration.",
            "stdio",
        )
    elif integration == "wrap":
=======
        if raycast:
            handle_raycast()
            return
        if claude:
            mcp = "claude"
        elif zed:
            mcp = "zed"
        elif claude_code:
            mcp = "claude_code"
        elif shortwave:
            mcp = "shortwave"
        elif kiro:
            mcp = "kiro"
        else:
            return
        supported_mcps[mcp].run(stdio=True)
        return

    if windsurf:
        supported_mcps["windsurf"].run(stdio)

    if warp:
>>>>>>> 2d3decda
        jsn = (
            warp_stdio_json if stdio else warp_sse_json.format(url=get_mcp_latest_url())
        )
        text = warp_instructions.format(json=jsn)
        Settings.logger.print(Markdown(text))
        return create_mcp_setup_success(
            integration, None, text, "stdio" if stdio else "sse"
        )

<<<<<<< HEAD
    integration_instance = supported_mcps[integration] if integration else None
    if integration_instance is None or integration is None:
=======
    if not any(
        [claude, cursor, vscode, goose, zed, windsurf, raycast, warp, shortwave, kiro]
    ):
>>>>>>> 2d3decda
        menu = [
            (val.readable, {"integration": key, "stdio": stdio})
            for key, val in supported_mcps.items()
            if val.exists()
        ]
        menu.append(
            ("Raycast", {"integration": "raycast", "stdio": stdio})
        )  # append raycast
        menu.append(("Warp", {"integration": "wrap", "stdio": stdio}))  # append warp
        return PiecesSelectMenu(
            menu,
            handle_mcp,
        ).run()  # type: ignore[reportReturnType]

    args = {}
    # Run the setup and check if it was successful
    if integration in ["vscode", "cursor"]:
        # Getting the args
        if kwargs.get("local"):
            args = {"option": "local"}
            local_workspace = kwargs.get("local")
            if isinstance(local_workspace, str) and integration:
                dot_file = ".cursor" if integration == "cursor" else ".vscode"
                readable = "Cursor" if integration == "cursor" else "VS Code"
                validate_path, message = validate_project_path(
                    local_workspace,
                    dot_file=dot_file,
                    readable=readable,
                )
                if not validate_path:
                    Settings.logger.print(message)
                    return ErrorResponse(
                        "mcp setup",
                        ErrorCode.INVALID_PATH,
                        "Invalid project path provided.",
                    )
                args["mcp_path"] = message

        elif kwargs.get("global") or Settings.headless_mode:
            args = {"option": "global"}

        success = integration_instance.run(stdio, **args)
    else:
        success = integration_instance.run(stdio)

    if success:
        stdio_text = "stdio" if stdio else "sse"
        if not integration_instance.support_sse:
            stdio_text = "stdio"
        return create_mcp_setup_success(
            integration,
            args.get("mcp_path") or integration_instance.get_settings_path(**args),
            integration_instance.text_end,
            stdio_text,
            location_type=cast(
                Literal["local", "global"], args.get("option", "global")
            ),
        )
    else:
        return ErrorResponse(
            "mcp setup",
            ErrorCode.MCP_SETUP_FAILED,
            integration_instance.error_text,
        )


def handle_raycast():
    config = {
        "name": "Pieces",
        "type": "stdio",
        "command": "pieces",
        "args": ["mcp", "start"],
    }
    config_json = json.dumps(config)
    encoded_config = urllib.parse.quote(config_json)
    raycast_url = f"raycast://mcp/install?{encoded_config}"
    webbrowser.open(raycast_url)
    Settings.logger.print("Deeplink opened follow up in Raycast")


def handle_mcp_docs(
    ide: Union[mcp_integration_types, Literal["all", "current", "raycast", "warp"]],
    **kwargs,
):
    if ide == "all" or ide == "current":
        for mcp_name, mcp_integration in supported_mcps.items():
            if ide == "current" and not mcp_integration.is_set_up():
                continue
            handle_mcp_docs(mcp_name, **kwargs)
        return
    if ide == "raycast":
        readable = "Raycast"
        docs = URLs.RAYCAST_MCP_DOCS.value
    elif ide == "warp":
        readable = "Wrap"
        docs = URLs.WRAP_MCP_DOCS.value
    else:
        integration = supported_mcps[ide]
        readable = integration.readable
        docs = integration.docs_no_css_selector
    Settings.logger.print(Markdown(f"**{readable}**: `{docs}`"))
    if kwargs.get("open"):
        URLs.open_website(docs)


def handle_repair(
    ide: Union[mcp_integration_types, Literal["all"]], **kwargs
) -> BaseResponse:
    """
    Repair MCP configuration for a specific IDE or all IDEs.

    Args:
        ide: The IDE to repair or 'all' to repair all IDEs
        **kwargs: Additional arguments

    Returns:
        BaseResponse in headless mode, None otherwise
    """
    repair_results = []

    def repair_single_integration(
        integration_name: mcp_integration_types,
    ) -> MCPRepairResult:
        try:
            integration = supported_mcps[integration_name]
            needs_repair = integration.need_repair()

            if needs_repair:
                integration.repair()
                return MCPRepairResult(
                    integration_name=integration_name,
                    status="repaired",
                    configuration_path=integration.get_settings_path(),
                )
            else:
                return MCPRepairResult(
                    integration_name=integration_name,
                    status="healthy",
                    configuration_path=integration.get_settings_path(),
                )

        except Exception as e:
            error_msg = str(e)
            if Settings.headless_mode:
                raise e
            else:
                Settings.logger.error(
                    f"Failed to repair {integration_name}: {error_msg}"
                )
                Settings.show_error(f"Failed to repair {integration_name}: {error_msg}")
                return MCPRepairResult(
                    integration_name=integration_name,
                    status="failed",
                    configuration_path=None,
                )

    if ide == "all":
        for integration_name in supported_mcps:
            result = repair_single_integration(integration_name)
            repair_results.append(result)
    else:
        result = repair_single_integration(ide)
        repair_results.append(result)

    # In interactive mode, just print summary
    total = len(repair_results)
    repaired = len([r for r in repair_results if r.status == "repaired"])
    healthy = len([r for r in repair_results if r.status == "healthy"])
    failed = len([r for r in repair_results if r.status == "failed"])

    if total > 1:
        Settings.logger.print("\nRepair Summary:")
        Settings.logger.print(f"Total integrations checked: {total}")
        if repaired > 0:
            Settings.logger.print(f"[green]Repaired: {repaired}[/green]")
        if healthy > 0:
            Settings.logger.print(f"[blue]Already healthy: {healthy}[/blue]")
        if failed > 0:
            Settings.logger.print(f"[red]Failed: {failed}[/red]")
    return create_mcp_repair_success(repair_results)


def handle_status(**kwargs):
    if supported_mcps["vscode"].check_ltm():
        Settings.logger.print("[green]LTM running[/green]")
    else:
        Settings.logger.print("[red]LTM is not running[/red]")
        return  # Do you we need to check the rest of integration if the ltm is not running?

    Settings.logger.print("[bold]Checking integration[/bold]")

    for key, integration in supported_mcps.items():
        if integration.need_repair():
            response = Settings.logger.confirm(
                f"[yellow]{integration.readable} needs to be repaired. Do you want to repair it?[/yellow]",
                _default=True,
            )
            if response:
                handle_repair(key)

    time.sleep(1)
    Settings.logger.print("[bold green]All integrations are checked[/bold green]")<|MERGE_RESOLUTION|>--- conflicted
+++ resolved
@@ -29,13 +29,9 @@
     cursor_integration,
     goose_integration,
     shortwave_integration,
-<<<<<<< HEAD
     validate_project_path,
     vscode_integration,
-=======
-    claude_cli_integration,
     kiro_integration,
->>>>>>> 2d3decda
     warp_instructions,
     warp_sse_json,
     warp_stdio_json,
@@ -57,26 +53,7 @@
 }
 
 
-<<<<<<< HEAD
 def check_mcp_running():
-=======
-def handle_mcp(
-    vscode: bool = False,
-    cursor: bool = False,
-    goose: bool = False,
-    claude: bool = False,
-    zed: bool = False,
-    windsurf: bool = False,
-    raycast: bool = False,
-    warp: bool = False,
-    shortwave: bool = False,
-    claude_code: bool = False,
-    kiro: bool = False,
-    stdio: bool = False,
-    **kwargs,
-):
-    # Let's check for the MCP server to see if it is running
->>>>>>> 2d3decda
     try:
         with urllib.request.urlopen(get_mcp_latest_url(), timeout=1) as response:
             for line in response:
@@ -101,17 +78,11 @@
             "The stdio or SSE connection to the Pieces MCP server is not available. Please restart PiecesOS.",
         )
 
-<<<<<<< HEAD
     if integration == "raycast":
-=======
-    # All of that should be refactored in other PR
-    if claude or zed or raycast or claude_code or shortwave or kiro:
->>>>>>> 2d3decda
         if not stdio:
             Settings.logger.print(
                 "[yellow]Warning: Using stdio instead of sse because sse connection is not supported"
             )
-<<<<<<< HEAD
         handle_raycast()
         return create_mcp_setup_success(
             integration,
@@ -120,30 +91,6 @@
             "stdio",
         )
     elif integration == "wrap":
-=======
-        if raycast:
-            handle_raycast()
-            return
-        if claude:
-            mcp = "claude"
-        elif zed:
-            mcp = "zed"
-        elif claude_code:
-            mcp = "claude_code"
-        elif shortwave:
-            mcp = "shortwave"
-        elif kiro:
-            mcp = "kiro"
-        else:
-            return
-        supported_mcps[mcp].run(stdio=True)
-        return
-
-    if windsurf:
-        supported_mcps["windsurf"].run(stdio)
-
-    if warp:
->>>>>>> 2d3decda
         jsn = (
             warp_stdio_json if stdio else warp_sse_json.format(url=get_mcp_latest_url())
         )
@@ -153,14 +100,8 @@
             integration, None, text, "stdio" if stdio else "sse"
         )
 
-<<<<<<< HEAD
     integration_instance = supported_mcps[integration] if integration else None
     if integration_instance is None or integration is None:
-=======
-    if not any(
-        [claude, cursor, vscode, goose, zed, windsurf, raycast, warp, shortwave, kiro]
-    ):
->>>>>>> 2d3decda
         menu = [
             (val.readable, {"integration": key, "stdio": stdio})
             for key, val in supported_mcps.items()
