--- conflicted
+++ resolved
@@ -110,7 +110,6 @@
     global_config: str,
 ):
     if option == "global":
-<<<<<<< HEAD
         config_path = global_config
     else:
         config_path = mcp_path or input_local_path(
@@ -144,16 +143,6 @@
         option=option,
         global_config=os.path.expanduser(os.path.join("~", ".cursor", "mcp.json")),
     )
-=======
-        settings_path = get_global_vs_settings()
-    elif option == "local":
-        settings_path = input_local_path(".vscode", "VS Code")
-        settings_path = os.path.join(
-            settings_path, "mcp.json"
-        )  # Add the settings.json to the settings path to edit
-    create_config(settings_path)
-    return settings_path
->>>>>>> 2d3decda
 
 
 def create_config(path: str):
@@ -505,9 +494,7 @@
         sse_property={},
         stdio_property={},
     ),
-<<<<<<< HEAD
     check_existence_command="claude",
-=======
 )
 
 kiro_integration = Integration(
@@ -522,5 +509,4 @@
         sse_property={},
         stdio_property={},
     ),
->>>>>>> 2d3decda
 )