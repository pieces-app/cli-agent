--- conflicted
+++ resolved
@@ -79,14 +79,11 @@
     CLI_HELP_DOCS = "https://docs.pieces.app/products/cli/troubleshooting"
     CLI_UPDATE_DOCS = ""
     CLI_COMPLETION_DOCS = ""
-<<<<<<< HEAD
     CLI_MANAGE_DOCS = ""
     CLI_MANAGE_UPDATE_DOCS = ""
     CLI_MANAGE_STATUS_DOCS = ""
     CLI_MANAGE_UNINSTALL_DOCS = ""
-=======
     CLI_RESTART_DOCS = ""
->>>>>>> e2514eeb
 
     def open(self):
         self.open_website(self.value)
