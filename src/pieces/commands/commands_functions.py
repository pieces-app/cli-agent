--- conflicted
+++ resolved
@@ -14,13 +14,7 @@
 from pieces import __version__
 
 # Globals for CLI Memory.
-<<<<<<< HEAD
-assets_are_models = False
-current_asset = {}
-=======
-ws_manager = WebSocketManager()
 current_asset = None
->>>>>>> be8a0886
 parser = None
 application = None
 ###############################################################################
