--- conflicted
+++ resolved
@@ -118,19 +118,14 @@
 
     print_model_details(asset_dict["name"],asset_dict["created_at"],asset_dict["updated_at"],asset_dict["type"],asset_dict["language"],filepath)
 
-<<<<<<< HEAD
+
 
 @check_asset_selected
 def update_asset(asset_data,**kwargs):
     asset = extract_asset_info(asset_data)
     file_path = os.path.join(open_snippet_dir , f"{commands_functions.sanitize_filename(asset["name"])}{commands_functions.get_file_extension(asset["language"])}")
     print(f"Saving {file_path} to {asset['name']} snippet with uuid {current_asset}")
-=======
-def update_asset(**kwargs):
-    asset = extract_asset_info(get_asset_by_id(commands_functions.current_asset))
-    file_path = os.path.join(open_snippet_dir , f"{commands_functions.sanitize_filename(asset['name'])}{commands_functions.get_file_extension(asset['language'])}")
-    print(f"Saving {file_path} to {asset['name']} snippet with uuid {commands_functions.current_asset}")
->>>>>>> 990340a1
+
     
     # Pass asset and file name
     update_asset_value(file_path, current_asset)
@@ -248,8 +243,4 @@
              'updated_at': updated_readable,
              "type" :type,
              "language": language,
-<<<<<<< HEAD
              "raw": raw}
-=======
-             "raw": raw}
->>>>>>> 990340a1
