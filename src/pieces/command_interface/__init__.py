--- conflicted
+++ resolved
@@ -16,6 +16,9 @@
     ContributeCommand,
     InstallCommand,
     OnboardingCommand,
+    VersionCommand,
+    UpdatePiecesCommand,
+    RestartPiecesOSCommand,
 )
 from .ask_command import AskCommand
 from .conversation_commands import ChatsCommand, ChatCommand
@@ -23,14 +26,14 @@
 from .open_command import OpenCommand
 from .mcp_command_group import MCPCommandGroup
 from .completions import CompletionCommand
-<<<<<<< HEAD
 from .manage_commands import ManageCommandGroup
-=======
 from .tui_command import TUICommand
->>>>>>> e2514eeb
 
 __all__ = [
     "ConfigCommand",
+    "VersionCommand",
+    "UpdatePiecesCommand",
+    "RestartPiecesOSCommand",
     "ListCommand",
     "LoginCommand",
     "LogoutCommand",
@@ -53,9 +56,6 @@
     "OpenCommand",
     "MCPCommandGroup",
     "CompletionCommand",
-<<<<<<< HEAD
     "ManageCommandGroup",
-=======
     "TUICommand",
->>>>>>> e2514eeb
 ]