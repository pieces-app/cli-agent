import sys
from pieces.gui import print_help
from pieces.pieces_argparser import PiecesArgparser
from pieces.settings import Settings

from pieces.commands import (
    loop,
    version,
    search,
    sign_out,
    sign_in,
    ListCommand,
    ConfigCommands,
    ExecuteCommand,
    AssetsCommands,
    onboarding_command,
    feedback,
    contribute,
<<<<<<< HEAD
    PiecesInsertaller,
    RemoteCommand
=======
    PiecesInstaller,
    open_command,
>>>>>>> 3f940500
)
from pieces.autocommit import git_commit
from pieces.copilot import AskStream, conversation_handler, get_conversations

from pieces import __version__

ask_stream = AskStream()


class PiecesCLI:
    def __init__(self):
        self.parser = PiecesArgparser(
            description="Pieces CLI for interacting with the PiecesOS",
            add_help=False,
        )
        self.command_parser = self.parser.add_subparsers(dest="command")
        self.parser.add_argument(
            "--version",
            "-v",
            action="store_true",
            help="Displays the Pieces CLI version",
        )
        self.parser.add_argument(
            "--ignore-onboarding",
            action="store_true",
            help="Ignores the onboarding for the running command",
        )
        self.parser.set_defaults(func=lambda **kwargs: print(__version__))
        self.add_subparsers()
        PiecesArgparser.parser = self.parser

    def add_subparsers(self):
        # Subparser for the 'config' command
        config_parser = self.command_parser.add_parser(
            "config", help="Configure settings"
        )
        config_parser.add_argument(
            "--editor",
            "-e",
            dest="editor",
            type=str,
            help="Set the default code editor",
        )
        config_parser.set_defaults(func=ConfigCommands.config)

        # Subparser for the 'lists' command
        list_parser = self.command_parser.add_parser(
            "list", aliases=["drive"], help="List materials or apps or models"
        )
        list_parser.add_argument(
            "type",
            nargs="?",
            type=str,
            default="materials",
            help="type of the list",
            choices=["materials", "apps", "models"],
        )
        list_parser.add_argument(
            "max_snippets",
            nargs="?",
            type=int,
            default=10,
            help="Max number of materials",
        )
        list_parser.add_argument(
            "--editor",
            "-e",
            dest="editor",
            action="store_true",
            default=False,
            help="Open the choosen material in the editor",
        )
        list_parser.set_defaults(func=ListCommand.list_command)

        # Subparser for the 'save' command
        save_parser = self.command_parser.add_parser(
            "save", help="Updates the current material", aliases=["modify"]
        )
        save_parser.set_defaults(func=AssetsCommands.save_asset)

        # Subparser for the 'delete' command
        delete_parser = self.command_parser.add_parser(
            "delete", help="Delete the current material"
        )
        delete_parser.set_defaults(func=AssetsCommands.delete_asset)

        # Subparser for the 'create' command
        create_parser = self.command_parser.add_parser(
            "create", help="Create a new material"
        )
        create_parser.add_argument(
            "-c",
            "--content",
            dest="content",
            action="store_true",
            help="Specify the content of the material",
        )
        create_parser.set_defaults(func=AssetsCommands.create_asset)

        # Subparser for the 'run' command
        run_parser = self.command_parser.add_parser("run", help="Runs CLI in a loop")
        run_parser.set_defaults(func=loop)

        # Subparser for the 'execute' command
        execute_parser = self.command_parser.add_parser(
            "execute", help="Execute shell or bash materials"
        )
        execute_parser.set_defaults(func=ExecuteCommand.execute_command)

        # Subparser for the 'remote' command
        remote_parser = self.command_parser.add_parser(
            'remote', help='Configure and manage remote execution settings')
        remote_parser.add_argument(
            'subcommand', nargs='?', default='status',
            choices=['setup', 'enable', 'disable', 'status', 'test'],
            help='Subcommand: setup, enable, disable, status, or test')
        remote_parser.add_argument(
            'command', nargs='?', default=None,
            help='Optional command to execute on the remote host')
        remote_parser.set_defaults(func=RemoteCommand.execute_command)

        # Subparser for the 'edit' command
        edit_parser = self.command_parser.add_parser(
            "edit", help="Edit an existing materials"
        )
        edit_parser.add_argument(
            "--name",
            "-n",
            dest="name",
            help="New name for the materials",
            required=False,
        )
        edit_parser.add_argument(
            "--classification",
            "-c",
            dest="classification",
            help="reclassify a material",
            required=False,
        )
        edit_parser.set_defaults(func=AssetsCommands.edit_asset)

        # Subparser for the 'ask' command
        ask_parser = self.command_parser.add_parser(
            "ask", help="Ask a question to the Copilot"
        )
        ask_parser.add_argument(
            "query", type=str, help="Question to be asked to the Copilot"
        )
        ask_parser.add_argument(
            "--files",
            "-f",
            nargs="*",
            type=str,
            dest="files",
            help="Folder or file as a context you can enter an absolute or relative path",
        )
        ask_parser.add_argument(
            "--materials",
            "-m",
            nargs="*",
            type=int,
            dest="materials",
            help="Materials of the question to be asked to the model check list materials",
        )
        ask_parser.set_defaults(func=ask_stream.ask)

        # Subparser for the 'version' command
        version_parser = self.command_parser.add_parser(
            "version", help="Gets version of PiecesOS"
        )
        version_parser.set_defaults(func=version)

        # Subparser for Search
        search_parser = self.command_parser.add_parser(
            "search",
            help="Perform a search for materials using the specified query string",
        )
        search_parser.add_argument(
            "query", type=str, nargs="+", help="Query string for the search"
        )
        search_parser.add_argument(
            "--mode",
            type=str,
            dest="search_type",
            default="fuzzy",
            choices=["fuzzy", "ncs", "fts"],
            help="Type of search",
        )
        search_parser.set_defaults(func=search)

        # Subparser for the 'help' command
        help_parser = self.command_parser.add_parser(
            "help", help="Prints a list of available commands"
        )
        help_parser.set_defaults(func=lambda **kwargs: print_help())

        # Subparser for the 'login' command
        login_parser = self.command_parser.add_parser("login", help="Login to PiecesOS")
        login_parser.set_defaults(func=sign_in)

        # Subparser for the 'logout' command
        logout_parser = self.command_parser.add_parser(
            "logout", help="Logout from PiecesOS"
        )
        logout_parser.set_defaults(func=sign_out)

        # Subparser for the 'conversations' command
        conversations_parser = self.command_parser.add_parser(
            "chats", aliases=["conversations"], help="print all chats"
        )
        conversations_parser.add_argument(
            "max_chats",
            nargs="?",
            type=int,
            default=10,
            help="Max number of chats to show",
        )
        conversations_parser.set_defaults(func=get_conversations)

        # Subparser for the 'conversation' command
        conversation_parser = self.command_parser.add_parser(
            "chat", aliases=["conversation"], help="Select a chat"
        )
        conversation_parser.add_argument(
            "CONVERSATION_INDEX",
            type=int,
            nargs="?",
            default=None,
            help="Index of the chat if None it will get the current conversation.",
        )
        conversation_parser.add_argument(
            "-n", "--new", action="store_true", dest="new", help="Create a new chat"
        )
        conversation_parser.add_argument(
            "-r",
            "--rename",
            dest="rename",
            nargs="?",
            const=True,
            help="Rename the conversation that you are currently. If nothing is specified it will rename the current chat using the llm model",
        )
        conversation_parser.add_argument(
            "-d",
            "--delete",
            action="store_true",
            dest="delete",
            help="Delete the chat that you are currently using in the ask command",
        )
        conversation_parser.set_defaults(func=conversation_handler)

        # Subparser for the 'commit' command
        commit_parser = self.command_parser.add_parser(
            "commit", help="Auto-generate a GitHub commit message and commit changes"
        )
        commit_parser.add_argument(
            "-p",
            "--push",
            dest="push",
            action="store_true",
            help="Push the code to GitHub",
        )
        commit_parser.add_argument(
            "-a",
            "--all",
            dest="all_flag",
            action="store_true",
            help="Stage all the files before committing",
        )
        commit_parser.add_argument(
            "-i",
            "--issues",
            dest="issue_flag",
            action="store_true",
            help="Add issue number in the commit message",
        )
        commit_parser.set_defaults(func=git_commit)

        # Subparser for the 'onboarding' command
        onboarding_parser = self.command_parser.add_parser(
            "onboarding", help="Start the onboarding process"
        )
        onboarding_parser.set_defaults(func=onboarding_command)

        # Subparser for the 'feedback' command
        feedback_parser = self.command_parser.add_parser(
            "feedback", help="Submit feedback"
        )
        feedback_parser.set_defaults(func=feedback)

        # Subparser for the 'contribute' command
        contribute_parser = self.command_parser.add_parser(
            "contribute", help="How to contribute"
        )
        contribute_parser.set_defaults(func=contribute)

        # Subparser for the 'install' command
        install_parser = self.command_parser.add_parser(
            "install", help="Install PiecesOS"
        )
        install_parser.set_defaults(func=lambda **kwargs: PiecesInstaller().run())

        # Subparser for the 'open' command
        open_parser = self.command_parser.add_parser(
            "open", help="Opens PiecesOS or Applet"
        )
        open_parser.add_argument(
            "-p",
            "--pieces_os",
            dest="pos",
            action="store_true",
            help="Opens PiecesOS",
        )
        open_parser.add_argument(
            "-c",
            "--copilot",
            dest="copilot",
            action="store_true",
            help="Opens Pieces Copilot",
        )
        open_parser.add_argument(
            "-d",
            "--drive",
            dest="drive",
            action="store_true",
            help="Opens Pieces Drive",
        )
        open_parser.add_argument(
            "-s",
            "--settings",
            dest="settings",
            action="store_true",
            help="Opens Pieces Settings",
        )
        open_parser.set_defaults(func=open_command)

    def run(self):
        try:
            arg = sys.argv[1]
            if arg == "--ignore-onboarding":
                arg = sys.argv[2]
        except IndexError:  # No command provided
            print_help()
            return

        ignore_onboarding = False
        for _arg in sys.argv:
            if _arg == "--ignore-onboarding":
                ignore_onboarding = True

        config = ConfigCommands.load_config()

        onboarded = config.get("onboarded", False)

        if (
            not config.get("skip_onboarding", False)
            and not onboarded
            and not ignore_onboarding
        ):
            res = input(
                "It looks like this is your first time using the Pieces CLI."
                "\nWould you like to start onboarding (y/n/skip)? "
            )
            if res.lower() == "y":
                return onboarding_command()
            elif res.lower() == "skip":
                config["skip_onboarding"] = True
                ConfigCommands.save_config(config)

        # Check if the command needs PiecesOS or not
        if arg not in [
            "help",
            "-v",
            "--version",
            "install",
            "onboarding",
            "feedback",
            "contribute",
            "open",
        ]:
            Settings.startup()

        args = self.parser.parse_args()
        args.func(**vars(args))


def main():
    cli = PiecesCLI()
    cli.run()


if __name__ == "__main__":
    main()<|MERGE_RESOLUTION|>--- conflicted
+++ resolved
@@ -16,13 +16,9 @@
     onboarding_command,
     feedback,
     contribute,
-<<<<<<< HEAD
-    PiecesInsertaller,
+    PiecesInstaller,
+    open_command,,
     RemoteCommand
-=======
-    PiecesInstaller,
-    open_command,
->>>>>>> 3f940500
 )
 from pieces.autocommit import git_commit
 from pieces.copilot import AskStream, conversation_handler, get_conversations
