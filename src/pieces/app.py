import argparse
from pieces.commands import *

def main():
    # Create the top-level parser
    parser = argparse.ArgumentParser(description='Pieces CLI Tool')
    subparsers = parser.add_subparsers(dest='command', required=True)

    # Passes the Parser to commands.py
    set_parser(parser)

    # Subparser for the 'list' command
    list_parser = subparsers.add_parser('list', help='List assets or applications')
    list_parser.add_argument('list_type_or_max', nargs='?', default='assets', help='Specify "apps" to list applications or a number for maximum assets to list, defaults to listing assets')
    list_parser.set_defaults(func=list_assets)
    
    # Subparser for the 'open' command
    open_parser = subparsers.add_parser('open', help='Open an asset')
    open_parser.add_argument('ITEM_INDEX', type=int, nargs='?', default=None, help='Index of the item to open (optional)')
    open_parser.set_defaults(func=open_asset)

    # Subparser for the 'save' command
    save_parser = subparsers.add_parser('save', help='Updates the current asset')
    save_parser.set_defaults(func=save_asset)

    # Subparser for the 'delete' command
    delete_parser = subparsers.add_parser('delete', help='Delete the current asset')
    delete_parser.set_defaults(func=delete_asset)

    # Subparser for the 'create' command
    create_parser = subparsers.add_parser('create', help='Create a new asset')
    create_parser.set_defaults(func=create_asset)

    # Subparser for the 'run' command
    run_parser = subparsers.add_parser('run', help='Runs CLI in a loop')
    run_parser.set_defaults(func=loop)

    # Subparser for the 'edit' command
    edit_parser = subparsers.add_parser('edit', help='Edit an existing asset')
    edit_parser.set_defaults(func=edit_asset)

    # Subparser for the 'ask' command
    ask_parser = subparsers.add_parser('ask', help='Ask a question to a model')
    ask_parser.add_argument('query', type=str, help='Question to be asked to the model')
    ask_parser.set_defaults(func=ask)

    # Subparser for the 'version' command
    version_parser = subparsers.add_parser('version', help='Gets version of Pieces OS')
    version_parser.set_defaults(func=version)

    # Subparser for Search
    search_parser = subparsers.add_parser('search', help='Search with a query string')
    search_parser.add_argument('query', type=str, nargs='+', help='Query string for the search')
    search_parser.add_argument('--mode', type=str, dest='search_type', default='assets', choices=['assets', 'ncs', 'fts'], help='Type of search')
    search_parser.set_defaults(func=search)

    # TEMP Subparser for listing models
    models_parser = subparsers.add_parser('list_models', help='List available models')
    models_parser.set_defaults(func=list_all_models)

    # Subparser for the 'help' command
    help_parser = subparsers.add_parser('help', help='Prints a list of available commands')
    help_parser.set_defaults(func=help_command)

<<<<<<< HEAD


    # Subparser for the 'change_model' command
    change_model_parser = subparsers.add_parser('change_model', help='Change the model that you are using in the ask')
    change_model_parser.add_argument('MODEL_INDEX', type=int, nargs='?', default=None, help='Index of the model to use (optional)')
    change_model_parser.set_defaults(func=change_model)



    # Subparser for the 'commit' command
    commit_parser = subparsers.add_parser('commit', help='Auto generate a github commit messaage and commit changes')
    commit_parser.add_argument("-p","--push",action="store_true", help="push the code to github")
    commit_parser.set_defaults(func=git_commit)


=======
>>>>>>> c5f48c25
    # Check if the 'run' command is explicitly provided
    if len(sys.argv) > 1 and sys.argv[1] in ['help', 'run']:
        args = parser.parse_args()
        args.func(**vars(args))
    else:
        startup()
        # Call check_api and store its return value
        api_response = check_api()

        # Check the length of the response and if the server is running with an application
        if len(api_response) == 3 and api_response[0] and api_response[2]:
            is_running, message, application = api_response

            # Update the version_message in commands.py
            set_pieces_os_version(message)
            set_application(application)

            # Parse the arguments if provided
            if len(sys.argv) > 1:
                args = parser.parse_args()
                # Execute the corresponding function with the parsed arguments
                args.func(**vars(args))
        else:
            # Display the message if the server is not running or application is not present
            double_line("Please start your Pieces OS Server")

if __name__ == '__main__':
    main()<|MERGE_RESOLUTION|>--- conflicted
+++ resolved
@@ -62,7 +62,6 @@
     help_parser = subparsers.add_parser('help', help='Prints a list of available commands')
     help_parser.set_defaults(func=help_command)
 
-<<<<<<< HEAD
 
 
     # Subparser for the 'change_model' command
@@ -78,8 +77,6 @@
     commit_parser.set_defaults(func=git_commit)
 
 
-=======
->>>>>>> c5f48c25
     # Check if the 'run' command is explicitly provided
     if len(sys.argv) > 1 and sys.argv[1] in ['help', 'run']:
         args = parser.parse_args()
