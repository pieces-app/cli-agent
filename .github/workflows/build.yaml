name: Build and Release CLI Agent

on:
  workflow_call:
    inputs:
      deploy:
        type: boolean
        required: true
        default: false
    secrets:
      access_token:
        required: true
      pypi_test_token:
        required: false
      pypi_token:
        required: false
      ssh_private_key:
        required: true
      credentials_json:
        required: false
      apple_app_specific_password:
        required: false
      fastlane_password:
        required: false
      match_password:
        required: false
      chocolatey_api_key:
        required: false
      code_signing_cert:
        required: false
      cert_password:
        required: false

jobs:
  build:
    runs-on: ${{ matrix.os }}
    strategy:
      matrix:
        os: [ macos-14-large, macos-latest, windows-latest ]
        include:
          - os: macos-14-large
            zipFileName: pieces-cli-mac_x86_64
          - os: macos-latest
            zipFileName: pieces-cli-mac_arm64
          - os: windows-latest
            zipFileName: pieces-cli-win_x86_64
    steps:
      ### Checking out our Repo
      - uses: actions/checkout@v3

      ### Setting up python
      - name: Set up Python 3.11
        uses: actions/setup-python@v5
        with:
          python-version: 3.11

      ### Getting the version from the git tag or the branch name if there is none
      - name: Get the version
        shell: bash
        id: get_version
        run: echo "VERSION=$(echo $GITHUB_REF | cut -d / -f 3)" >> $GITHUB_OUTPUT

      ### Generating our staging version number if we are not production
      - name: Get staging version
        shell: bash
        id: staging_version
        run: echo "STAGING_VERSION=$(/bin/bash staging_versioning.sh)" >> $GITHUB_OUTPUT
        if: inputs.deploy == false

      ### Install SSH
      - uses: shimataro/ssh-key-action@v2
        with:
          key: "${{ secrets.ssh_private_key }}"
          name: id_rsa
          known_hosts: "github.com"
          if_key_exists: fail

      ### Setting up our fastlane certificates
      - name: Setup Certificates
        run: |-
          cd macos
          bundle install
          bundle exec fastlane setup
        env:
          MATCH_PASSWORD: ${{ secrets.match_password }}
          FASTLANE_PASSWORD: ${{ secrets.fastlane_password }}
        if: runner.os != 'Windows'

      ### Installing our dependencies
      - name: Install dependencies
        run: |
          pip install poetry -U
          poetry install 

      ### Setting the version in the pyproject.toml for unix builds
      - name: Set Version Shell Script (Unix)
        if: runner.os != 'Windows'
        run: |
          if [[ ${{ steps.get_version.outputs.VERSION }} =~ [0-9]+.[0-9]+.[0-9]+$ ]]; then
            echo "This is a tagged build"
            RELEASE_VERSION='${{ steps.get_version.outputs.VERSION }}'
            RELEASE_VERSION="${RELEASE_VERSION#v}"
            poetry version $RELEASE_VERSION
            sed -i "" "s/__version__ = .*/__version__ = '${RELEASE_VERSION}'/" src/pieces/__init__.py
          else
            echo "This is not a tagged build"
            STAGING_VERSION='${{ steps.staging_version.outputs.STAGING_VERSION }}'
            poetry version $STAGING_VERSION
            sed -i "" "s/__version__ = .*/__version__ = '${STAGING_VERSION}'/" src/pieces/__init__.py
          fi
        shell: bash

      ### Setting the version in the pyproject.toml for Windows builds
      - name: Set Version PowerShell Script (Windows)
        if: runner.os == 'Windows'
        run: |
          if ("${{ steps.get_version.outputs.VERSION }}" -match "^\d+\.\d+\.\d+$") {
            Write-Output "This is a tagged build"
            $RELEASE_VERSION = "${{ steps.get_version.outputs.VERSION }}".TrimStart("v")
            poetry version $RELEASE_VERSION
            (Get-Content src\pieces\__init__.py) -replace '__version__ = .+', "__version__ = '$RELEASE_VERSION'" | Set-Content src\pieces\__init__.py
          }
          else {
            Write-Output "This is not a tagged build"
            $STAGING_VERSION = "${{ steps.staging_version.outputs.STAGING_VERSION }}"
            poetry version $STAGING_VERSION
            (Get-Content src\pieces\__init__.py) -replace '__version__ = .+', "__version__ = '$STAGING_VERSION'" | Set-Content src\pieces\__init__.py
          }
        shell: pwsh

      ### Writing our staging version to a file to be pulled in the last step to update our json in the cloud
      - name: Write staging version to file
        shell: bash
        run: echo "${{ steps.staging_version.outputs.STAGING_VERSION }}" > staging_version$GITHUB_RUN_NUMBER.txt
        if: ${{ inputs.deploy == false && inputs.beta == false }}

      - name: Build static completions
        run: |
          mkdir -p src/pieces/completions
          touch src/pieces/completions/__init__.py
          poetry run pip install -e .

          # Generate each completion script with error checking
          echo "Generating Zsh completions..."
          poetry run python completion_scripts/autocomplete_generator.py --zsh > src/pieces/completions/zsh || {
            echo "Failed to generate Zsh completions"
            exit 1
          }

          echo "Generating Bash completions..."
          poetry run python completion_scripts/autocomplete_generator.py --bash > src/pieces/completions/bash || {
            echo "Failed to generate Bash completions"
            exit 1
          }

          echo "Generating Fish completions..."
          poetry run python completion_scripts/autocomplete_generator.py --fish > src/pieces/completions/fish || {
            echo "Failed to generate Fish completions"
            exit 1
          }

          echo "Generating PowerShell completions..."
          poetry run python completion_scripts/autocomplete_generator.py --powershell > src/pieces/completions/powershell || {
            echo "Failed to generate PowerShell completions"
            exit 1
          }

          # Verify files were created and are non-empty
          for shell in zsh bash fish powershell; do
            if [ \! -s "src/pieces/completions/$shell" ]; then
              echo "Error: Completion file for $shell is empty"
              exit 1
            fi
          done


      ### Building the Library and Wheel files
      - name: Build library
        run: poetry build

      - name: Get virtual environment site-packages path
        if: runner.os == 'Windows'
        id: venv_path
        run: |
<<<<<<< HEAD
          Invoke-Expression (poetry env activate)
          poetry install
          $sitePackagesPath = (python -c "import site; print(site.getsitepackages()[0])").Trim()
          Write-Host "Site-packages path: $sitePackagesPath"
          echo "VENV_SITE_PACKAGES_PATH=$sitePackagesPath" | Out-File -FilePath $env:GITHUB_OUTPUT -Append
        shell: powershell
=======
          poetry run pyinstaller -c --onefile src/pieces/app.py  --hidden-import=pydantic_core --name=pieces --codesign-identity="Developer ID Application: Mesh Intelligent Technologies, Inc. (287L9TU9JL)" --add-data "src/pieces/completions/*:pieces/completions"
>>>>>>> 10771e6e

      ### Build stand-alone step for macOS (keeping codesigning)
      - name: Build stand alone (macOS)
        if: runner.os != 'Windows'
        run: |
          poetry run pyinstaller pieces.spec

      ### Build stand-alone step for Windows (build .exe)
      - name: Build stand alone (Windows)
        if: runner.os == 'Windows'
        run: |
          # Ensure we're in the poetry environment
          poetry install
          # Run PyInstaller through poetry to ensure all dependencies are available
          poetry run pyinstaller pieces.spec --clean
        shell: powershell

      ### Package binary to zip file for macOS
      - name: Mac Binary to Zip File
        if: runner.os != 'Windows'
        run: |
          if [[ ${{ steps.get_version.outputs.VERSION }} =~ [0-9]+.[0-9]+.[0-9]+$ ]]; then
              ditto -c -k --sequesterRsrc "dist/pieces" dist/${{ matrix.zipFileName }}-${{ steps.get_version.outputs.VERSION }}.zip
          else
              ditto -c -k --sequesterRsrc "dist/pieces" dist/${{ matrix.zipFileName }}-${{ steps.staging_version.outputs.STAGING_VERSION }}.zip
          fi

      ### Submission to apple notary
      - name: Submit Zip to apple notary
        if: runner.os != 'Windows'
        run: |
          if [[ ${{ steps.get_version.outputs.VERSION }} =~ [0-9]+.[0-9]+.[0-9]+$ ]]
          then
              xcrun notarytool submit dist/${{ matrix.zipFileName }}-${{ steps.get_version.outputs.VERSION }}.zip --password ${{ secrets.APPLE_APP_SPECIFIC_PASSWORD }} --apple-id "development@pieces.app" --team-id "287L9TU9JL" --wait
          else
              xcrun notarytool submit dist/${{ matrix.zipFileName }}-${{ steps.staging_version.outputs.STAGING_VERSION }}.zip --password ${{ secrets.APPLE_APP_SPECIFIC_PASSWORD }} --apple-id "development@pieces.app" --team-id "287L9TU9JL" --wait
          fi

      ### Package binary to zip file for Windows using PowerShell
      - name: Windows Binary to Zip File
        if: runner.os == 'Windows'
        shell: powershell
        run: |
          if ("${{ steps.get_version.outputs.VERSION }}" -match "^\d+\.\d+\.\d+$") {
            Compress-Archive -Path ".\dist\pieces.exe" -DestinationPath ".\dist\${{ matrix.zipFileName }}-${{ steps.get_version.outputs.VERSION }}.zip"
          }
          else {
            Compress-Archive -Path ".\dist\pieces.exe" -DestinationPath ".\dist\${{ matrix.zipFileName }}-${{ steps.staging_version.outputs.STAGING_VERSION }}.zip"
          }

      ### Upload to github artifacts
      - uses: actions/upload-artifact@v4
        with:
          name: ${{ matrix.os }}
          path: dist/*

      ### Uploading our staging version text file to be pulled down later
      - uses: actions/upload-artifact@v4
        with:
          name: staging_version-${{ matrix.os }}
          path: "*.txt"
        if: inputs.deploy == false

      - name: Test Windows Executable Basic Commands
        if: runner.os == 'Windows'
        run: |
          Get-ChildItem dist
          Set-Location dist

          Write-Host "--- Testing 'pieces.exe --version' command ---"
          .\pieces.exe --ignore-onboarding --version

          Write-Host "--- Testing 'pieces.exe help' command ---"
          .\pieces.exe --ignore-onboarding help

          Write-Host "`nBasic executable functionality tests passed."
        shell: powershell

  ### Pushing the built packages to GCP and GitHub
  push-build:
    runs-on: ubuntu-latest
    if: github.ref == 'refs/heads/main'
    needs:
      - build
    steps:

      ### Pulling down the previously built plugins
      - uses: actions/download-artifact@v4

      ### What is in here??
      - name: List
        run: ls -la

      ### Authenticating with gcloud
      - name: Authenticate with Google cloud
        uses: google-github-actions/auth@v2
        with:
          credentials_json: ${{ secrets.credentials_json }}
          project_id: ${{ inputs.project_id }}
          create_credentials_file: true

      ### Setting up gcloud cli
      - name: 'Set up Cloud SDK'
        uses: 'google-github-actions/setup-gcloud@v2'

      ### Verifying that we are good to go with gcloud
      - name: 'Use gcloud CLI'
        run: 'gcloud info'

      ### Getting either the git tag or branch name to be set in the json
      - name: Get the version
        id: get_version
        run: echo "VERSION=$(echo $GITHUB_REF | cut -d / -f 3)" >> $GITHUB_OUTPUT

      ### Installing some machine deps
      - name: Install Dependencies
        run: sudo apt-get install jq -y

      ### This big, long if statement handles pushing the builds to the correct location, as well as setting the proper
      ### build info for the json files read by the server
      - name: Upload Artifacts
        run: |
          GITHUB_RUN_NUMBER+="gha"
          if [[ ${{ steps.get_version.outputs.VERSION }} =~ [0-9]+.[0-9]+.[0-9]+ ]]; then
              echo "Git Tag Versioning"
              export CHANNEL=production
              export VERSION=${{ steps.get_version.outputs.VERSION }}
              export BUCKET=app-releases-production
              export production_json="$(curl https://storage.googleapis.com/app-releases-production/pieces_cli/production/latest.json -H "Accept: application/json")"
              export reversed_production_json=$(echo $production_json | jq 'reverse')
              export updated_production_json=$(echo $reversed_production_json | jq --arg number "$GITHUB_RUN_NUMBER" --arg channel "$CHANNEL" --arg branch "${{ steps.get_version.outputs.VERSION }}" --arg tag "$VERSION" --arg sha1 "${{ github.sha }}" '.[length] |= . + {channel: $channel, number: $number, branch: $branch, tag: $tag, sha1: $sha1}')
              echo $updated_production_json | jq 'reverse' > latest.json
              jq -n --arg number "$GITHUB_RUN_NUMBER" --arg channel "$CHANNEL" --arg branch "${{ steps.get_version.outputs.VERSION }}" --arg tag "$VERSION" --arg sha1 "${{ github.sha }}" '{channel: $channel, number: $number, branch: $branch, tag: $tag, sha1: $sha1}' > latest-single.json
          else
              echo "Staging Versioning"
              export CHANNEL=staging
              export VERSION=$(echo "$(set -- */*.txt; echo "$1")" | xargs head -n 1)
              export BUCKET=app-releases-staging
              export staging_json="$(curl https://storage.googleapis.com/app-releases-staging/pieces_cli/staging/latest.json -H "Accept: application/json")"
              export reversed_staging_json=$(echo $staging_json | jq 'reverse')
              export updated_staging_json=$(echo $reversed_staging_json | jq --arg number "$GITHUB_RUN_NUMBER" --arg channel "$CHANNEL" --arg branch "${{ steps.get_version.outputs.VERSION }}" --arg tag "$VERSION" --arg sha1 "${{ github.sha }}" '.[length] |= . + {channel: $channel, number: $number, branch: $branch, tag: $tag, sha1: $sha1}')
              echo $updated_staging_json | jq 'reverse' > latest.json
              jq -n --arg number "$GITHUB_RUN_NUMBER" --arg channel "$CHANNEL" --arg branch "${{ steps.get_version.outputs.VERSION }}" --arg tag "$VERSION" --arg sha1 "${{ github.sha }}" '{channel: $channel, number: $number, branch: $branch, tag: $tag, sha1: $sha1}' > latest-single.json
          fi
          gsutil -h "Cache-Control: max-age=0" cp */**.tar.gz gs://$BUCKET/pieces_cli/$GITHUB_RUN_NUMBER/pieces.tar.gz
          gsutil -h "Cache-Control: max-age=0" cp */**.whl gs://$BUCKET/pieces_cli/$GITHUB_RUN_NUMBER/pieces.tar.gz.whl
          gsutil -h "Cache-Control: max-age=0" cp latest-single.json gs://$BUCKET/pieces_cli/$CHANNEL/latest-single.json
          gsutil -h "Cache-Control: max-age=0" cp latest.json gs://$BUCKET/pieces_cli/$CHANNEL/latest.json
          gsutil cp -r */**.tar.gz gs://$BUCKET/pieces_cli/release/
          gsutil cp -r */**.zip gs://$BUCKET/pieces_cli/release/
          gsutil cp -r */**.whl gs://$BUCKET/pieces_cli/release/
          echo "releasetag=$VERSION" >> $GITHUB_ENV

      ### Upload to GitHub releases pre-release
      - name: Release to GitHub Releases
        uses: softprops/action-gh-release@v2
        if: inputs.deploy == false
        with:
          files: |
            macos-latest/*.tar.gz
            macos-latest/*.whl
            */**.zip
          fail_on_unmatched_files: false
          name: ${{ env.releasetag }}
          tag_name: ${{ env.releasetag }}
          generate_release_notes: true
          prerelease: true

      ### Upload to GitHub releases
      - name: Release to GitHub Releases
        uses: softprops/action-gh-release@v2
        if: inputs.deploy == true
        with:
          files: |
            macos-latest/*.tar.gz
            macos-latest/*.whl
            */**.zip
          fail_on_unmatched_files: false
          name: ${{ env.releasetag }}
          tag_name: ${{ env.releasetag }}
          generate_release_notes: true
          prerelease: false

      ### Upload to test Pypi
      - name: Upload Packages to PyPi for release
        if: inputs.deploy == true
        run: |-
          mkdir dist
          cp macos-latest/*.tar.gz macos-latest/*.whl ./dist/
          python3 -m pip install --upgrade twine
          python -m twine upload --username "__token__" --password "${{ secrets.pypi_token }}" dist/*

  ### Build and publish Chocolatey package
  chocolatey-package:
    runs-on: windows-latest
    needs: [ build ]
    steps:
      - name: Checkout repository
        uses: actions/checkout@v4

      - name: Download Windows Artifact
        uses: actions/download-artifact@v4
        with:
          name: windows-latest
          path: dist

      ### Download staging version file if it exists
      - name: Download Staging Version File
        if: inputs.deploy == false
        uses: actions/download-artifact@v4
        with:
          name: staging_version-windows-latest
          path: staging_version_files
        continue-on-error: true

      #      - name: Install Chocolatey Package Builder
      #        run: choco install chocolatey-package-builder -y

      - name: Get the version
        shell: bash
        id: get_version
        run: |
          VERSION=$(echo $GITHUB_REF | cut -d / -f 3)
          echo "VERSION=$VERSION" >> $GITHUB_OUTPUT
          echo "Extracted version from GITHUB_REF ($GITHUB_REF): $VERSION"

      ### Get staging version if not a tagged build
      - name: Get staging version
        shell: bash
        id: staging_version
        run: |
          echo "Checking for staging version files..."
          ls -la staging_version_files/ || echo "staging_version_files directory not found"
          
          # Find any .txt file in the staging_version_files directory
          txtfile=$(find staging_version_files -name "*.txt" -type f | head -1)
          if [[ -n "$txtfile" && -f "$txtfile" ]]; then
            STAGING_VERSION=$(cat "$txtfile")
            echo "STAGING_VERSION=$STAGING_VERSION" >> $GITHUB_OUTPUT
            echo "Found staging version: $STAGING_VERSION from file: $txtfile"
          else
            echo "No staging version file found"
            echo "STAGING_VERSION=" >> $GITHUB_OUTPUT
          fi
        if: inputs.deploy == false

      ### Determine final version to use
      - name: Set Final Version
        shell: pwsh
        id: final_version
        run: |
          $gitVersion = "${{ steps.get_version.outputs.VERSION }}"
          $stagingVersion = "${{ steps.staging_version.outputs.STAGING_VERSION }}"
          
          Write-Output "Git version: '$gitVersion'"
          Write-Output "Staging version: '$stagingVersion'"
          
          # Function to normalize version for Chocolatey
          function Normalize-ChocolateyVersion {
            param([string]$version)
          
            # Remove 'v' prefix if present
            $version = $version.TrimStart("v")
          
            # Check if it's a standard semantic version (x.y.z)
            if ($version -match "^(\d+)\.(\d+)\.(\d+)$") {
              return $version
            }
          
            # Handle versions with pre-release identifiers like .dev1, .alpha1, .beta1, etc.
            if ($version -match "^(\d+)\.(\d+)\.(\d+)\.(.+)$") {
              $major = $matches[1]
              $minor = $matches[2]
              $patch = $matches[3]
              $prerelease = $matches[4]
          
              # Convert to Chocolatey-compatible pre-release format
              # .dev1 -> -dev1, .alpha1 -> -alpha1, etc.
              $normalizedPrerelease = $prerelease -replace '^dev', 'dev' -replace '^alpha', 'alpha' -replace '^beta', 'beta' -replace '^rc', 'rc'
              return "$major.$minor.$patch-$normalizedPrerelease"
            }
          
            # Handle versions with dash-separated pre-release (x.y.z-something)
            if ($version -match "^(\d+)\.(\d+)\.(\d+)-(.+)$") {
              return $version  # Already in correct format
            }
          
            # If none of the above patterns match, try to extract just the numeric parts
            if ($version -match "^(\d+)\.(\d+)\.(\d+)") {
              $major = $matches[1]
              $minor = $matches[2] 
              $patch = $matches[3]
              Write-Output "Warning: Version '$version' doesn't match standard format, using base version $major.$minor.$patch"
              return "$major.$minor.$patch"
            }
          
            # Last resort: return a default version
            Write-Output "Warning: Could not parse version '$version', using fallback"
            return "0.0.1"
          }
          
          if ($gitVersion -match "^\d+\.\d+\.\d+$") {
            # This is a tagged build with clean semantic version
            $finalVersion = $gitVersion.TrimStart("v")
            Write-Output "Using clean tag version: $finalVersion"
          } elseif ($gitVersion -match "^v?(\d+\.\d+\.\d+)") {
            # This is a tagged build but may have pre-release suffix
            $finalVersion = Normalize-ChocolateyVersion $gitVersion
            Write-Output "Using normalized tag version: $finalVersion"
          } elseif (![string]::IsNullOrEmpty($stagingVersion)) {
            # This is a staging build with staging version
            $finalVersion = Normalize-ChocolateyVersion $stagingVersion
            Write-Output "Using normalized staging version: $finalVersion"
          } else {
            # Fallback: create a version based on branch name and timestamp
            $timestamp = Get-Date -Format "yyyyMMdd-HHmmss"
            $branchName = $gitVersion -replace '[^a-zA-Z0-9]', ''
            $finalVersion = "0.0.1-$branchName-$timestamp"
            Write-Output "Using generated fallback version: $finalVersion"
          }
          
          Write-Output "Final normalized version: $finalVersion"
          echo "FINAL_VERSION=$finalVersion" >> $env:GITHUB_OUTPUT

      - name: Get Release Notes
        id: release_notes
        run: |
          $version = "${{ steps.final_version.outputs.FINAL_VERSION }}"
          # For release notes lookup, use the original version without pre-release normalization
          $originalVersion = "${{ steps.get_version.outputs.VERSION }}".TrimStart("v")
          try {
            $response = Invoke-RestMethod -Uri "https://api.github.com/repos/${{ github.repository }}/releases/tags/v$originalVersion" -Headers @{
              "Accept" = "application/vnd.github.v3+json"
              "Authorization" = "token ${{ secrets.GITHUB_TOKEN }}"
            }
            $releaseNotes = $response.body
            # Escape any special characters that might break the nuspec XML
            $releaseNotes = [System.Security.SecurityElement]::Escape($releaseNotes)
            echo "RELEASE_NOTES=$releaseNotes" >> $env:GITHUB_OUTPUT
          } catch {
            Write-Output "No release notes found for version $originalVersion"
            echo "RELEASE_NOTES=No release notes available" >> $env:GITHUB_OUTPUT
          }

      - name: Copy Exe to Package
        run: |
          # Find the zip file - use final version to determine which zip to look for
          # But we might need to look for the original version in the filename
          $finalVersion = "${{ steps.final_version.outputs.FINAL_VERSION }}"
          $originalVersion = "${{ steps.get_version.outputs.VERSION }}".TrimStart("v")
          
          # Try multiple patterns to find the zip file
          $zipPatterns = @(
            "pieces-cli-win_x86_64-$finalVersion.zip",
            "pieces-cli-win_x86_64-$originalVersion.zip",
            "pieces-cli-win_x86_64-*.zip"
          )
          
          $zipFile = $null
          foreach ($pattern in $zipPatterns) {
            Write-Output "Looking for zip file with pattern: $pattern"
            $zipFile = Get-ChildItem -Path "dist" -Filter $pattern | Select-Object -First 1
            if ($zipFile) {
              Write-Output "Found zip file: $($zipFile.FullName)"
              break
            }
          }
          
          if (-not $zipFile) {
            throw "No pieces-cli-win_x86_64-*.zip file found in dist directory"
          }
          
          # Copy and extract
          Copy-Item -Path $zipFile.FullName -Destination "choco/tools/pieces-cli.zip" -Force
          
          # Extract the zip (this should create choco/tools/pieces.exe)
          Expand-Archive -Path "choco/tools/pieces-cli.zip" -DestinationPath "choco/tools/temp" -Force
          
          # Move the pieces.exe to the correct location
          if (Test-Path "choco/tools/temp/pieces.exe") {
            # If exe is directly in temp, create pieces directory and move it
            New-Item -ItemType Directory -Path "choco/tools/pieces" -Force
            Move-Item "choco/tools/temp/pieces.exe" "choco/tools/pieces/" -Force
            # Move _internal directory if it exists
            if (Test-Path "choco/tools/temp/_internal") {
              Move-Item "choco/tools/temp/_internal" "choco/tools/pieces/" -Force
            }
          } elseif (Test-Path "choco/tools/temp/pieces") {
            # If pieces directory exists, move it directly
            Move-Item "choco/tools/temp/pieces" "choco/tools/" -Force
          } else {
            throw "pieces.exe not found in extracted zip"
          }
          
          # Clean up
          Remove-Item "choco/tools/pieces-cli.zip" -Force
          Remove-Item "choco/tools/temp" -Recurse -Force -ErrorAction SilentlyContinue
          
          # Verify the final structure
          Write-Output "Final structure:"
          Get-ChildItem "choco/tools/pieces" -Recurse | Select-Object Name, FullName

      - name: Sign executable
        env:
          CERTIFICATE: ${{ secrets.code_signing_cert }}
          CERT_PASSWORD: ${{ secrets.cert_password }}
        run: |
          # Debug: Check if environment variables are set
          Write-Output "Checking environment variables..."
          if ([string]::IsNullOrEmpty($env:CERTIFICATE)) {
            throw "CERTIFICATE environment variable is empty or not set"
          }
          if ([string]::IsNullOrEmpty($env:CERT_PASSWORD)) {
            throw "CERT_PASSWORD environment variable is empty or not set"
          }
          
          Write-Output "Certificate length: $($env:CERTIFICATE.Length)"
          Write-Output "Password length: $($env:CERT_PASSWORD.Length)"
          
          # Decode certificate from base64
          Write-Output "Decoding certificate..."
          try {
            [System.Convert]::FromBase64String($env:CERTIFICATE) | Set-Content -Path "certificate.pfx" -AsByteStream
            Write-Output "Certificate file created successfully"
          } catch {
            throw "Failed to decode certificate: $_"
          }
          
          # Verify certificate file exists
          if (-not (Test-Path "certificate.pfx")) {
            throw "Certificate file was not created"
          }
          
          $certSize = (Get-Item "certificate.pfx").Length
          Write-Output "Certificate file size: $certSize bytes"
          
          # Find the latest signtool version
          $signtoolPath = Get-ChildItem "C:\Program Files (x86)\Windows Kits\10\bin\*\x64\signtool.exe" | Sort-Object Name -Descending | Select-Object -First 1
          Write-Output "Using signtool: $($signtoolPath.FullName)"
          
          # Verify target exe exists
          if (-not (Test-Path "choco/tools/pieces/pieces.exe")) {
            Write-Output "Contents of choco/tools/pieces/:"
            Get-ChildItem "choco/tools/pieces/" -Recurse | Select-Object Name, FullName
            throw "Target executable not found: choco/tools/pieces/pieces.exe"
          }
          
          # Sign the executable
          Write-Output "Signing executable..."
          & $signtoolPath.FullName sign /v /fd "SHA256" /a /f "certificate.pfx" /p "$env:CERT_PASSWORD" /tr "http://timestamp.digicert.com" /td SHA256 "choco/tools/pieces/pieces.exe"
          
          if ($LASTEXITCODE -ne 0) {
            throw "Signing failed with exit code $LASTEXITCODE"
          }
          
          # Verify the signature
          Write-Output "Verifying signature..."
          & $signtoolPath.FullName verify /pa "choco/tools/pieces/pieces.exe"
          
          # Clean up certificate file
          if (Test-Path "certificate.pfx") {
            Remove-Item "certificate.pfx" -Force
          }
          
          Write-Output "✓ pieces.exe has been signed successfully"

      - name: Copy LICENSE
        run: |
          Copy-Item -Path "LICENSE" -Destination "choco/tools/LICENSE.txt" -Force
          Write-Output "Copied LICENSE to package"

      - name: Update Package Version
        shell: pwsh
        run: |
          cd choco
          $nuspec = Get-Content pieces-cli.nuspec
          $newVersion = "${{ steps.final_version.outputs.FINAL_VERSION }}"
          
          Write-Output "Updating nuspec with version: $newVersion"
          
          # Validate that the version follows Chocolatey's format
          if (-not ($newVersion -match "^(\d+)\.(\d+)\.(\d+)(-[a-zA-Z0-9\-\.]+)?$")) {
            throw "Version '$newVersion' is not in valid Chocolatey format (x.y.z or x.y.z-prerelease)"
          }
          
          # Update version in nuspec
          $nuspec = $nuspec -replace '<version>.*?</version>', "<version>$newVersion</version>"
          
          # Update release notes with the actual GitHub release notes
          # Should we add the release notes to the nuspec?
          # $releaseNotes = "${{ steps.release_notes.outputs.RELEASE_NOTES }}"
          # $nuspec = $nuspec -replace '<releaseNotes>.*?</releaseNotes>', "<releaseNotes>$releaseNotes</releaseNotes>"
          
          $nuspec | Set-Content pieces-cli.nuspec
          
          Write-Output "Updated nuspec version to $newVersion"
          Write-Output "Nuspec version line:"
          $nuspec | Where-Object { $_ -match '<version>' }

      - name: Build Chocolatey Package
        run: |
          cd choco
          choco pack

      - name: Test Package
        run: |
          Write-Output "Installing pieces-cli package for testing..."
          choco install pieces-cli -s . -y
          
          Write-Output "Testing pieces command availability..."
          if (Get-Command pieces -ErrorAction SilentlyContinue) {
            Write-Output "✓ pieces command is available in PATH"
          } else {
            throw "✗ pieces command not found in PATH"
          }
          
          Write-Output "Testing pieces --version..."
          $versionOutput = pieces --ignore-onboarding --version 2>&1
          Write-Output "Version output: $versionOutput"
          
          if ($LASTEXITCODE -eq 0) {
            Write-Output "✓ pieces --version executed successfully"
          } else {
            throw "✗ pieces --version failed with exit code $LASTEXITCODE"
          }
          
          Write-Output "Testing pieces help..."
          $helpOutput = pieces --ignore-onboarding help 2>&1
          if ($LASTEXITCODE -eq 0) {
            Write-Output "✓ pieces help executed successfully"
          } else {
            Write-Output "⚠ pieces help failed, but continuing..."
          }
          
          Write-Output "Uninstalling test package..."
          choco uninstall pieces-cli -y

      ### Always upload artifacts regardless of deploy status
      - name: Upload Chocolatey Package
        uses: actions/upload-artifact@v4
        with:
          name: chocolatey-package
          path: choco/
          if-no-files-found: error

      ### Publish to ChocolateyMore actions
      - name: Publish to Chocolatey
        if: inputs.deploy == true  # Only publish when deploying
        env:
          CHOCOLATEY_API_KEY: ${{ secrets.chocolatey_api_key }}
        run: |
          cd choco
          if ([string]::IsNullOrEmpty($env:CHOCOLATEY_API_KEY)) {
            throw "CHOCOLATEY_API_KEY secret is not set or is empty"
          }
          
          Write-Output "Setting Chocolatey API key..."
          choco apikey --key $env:CHOCOLATEY_API_KEY --source https://push.chocolatey.org/
          
          if ($LASTEXITCODE -ne 0) {
            throw "Failed to set Chocolatey API key"
          }
          
          Write-Output "Finding .nupkg file to publish..."
          $nupkgFile = Get-ChildItem -Filter "pieces-cli.*.nupkg" | Select-Object -First 1
          
          if (-not $nupkgFile) {
            Write-Output "Available files in current directory:"
            Get-ChildItem | Select-Object Name
            throw "No .nupkg file found matching pattern 'pieces-cli.*.nupkg'"
          }
          
          Write-Output "Found package: $($nupkgFile.Name)"
          Write-Output "Publishing package to Chocolatey..."
          choco push "$($nupkgFile.Name)" --source https://push.chocolatey.org/ --force<|MERGE_RESOLUTION|>--- conflicted
+++ resolved
@@ -182,16 +182,12 @@
         if: runner.os == 'Windows'
         id: venv_path
         run: |
-<<<<<<< HEAD
           Invoke-Expression (poetry env activate)
           poetry install
           $sitePackagesPath = (python -c "import site; print(site.getsitepackages()[0])").Trim()
           Write-Host "Site-packages path: $sitePackagesPath"
           echo "VENV_SITE_PACKAGES_PATH=$sitePackagesPath" | Out-File -FilePath $env:GITHUB_OUTPUT -Append
         shell: powershell
-=======
-          poetry run pyinstaller -c --onefile src/pieces/app.py  --hidden-import=pydantic_core --name=pieces --codesign-identity="Developer ID Application: Mesh Intelligent Technologies, Inc. (287L9TU9JL)" --add-data "src/pieces/completions/*:pieces/completions"
->>>>>>> 10771e6e
 
       ### Build stand-alone step for macOS (keeping codesigning)
       - name: Build stand alone (macOS)
