--- conflicted
+++ resolved
@@ -1,11 +1,8 @@
 import json
 from unittest.mock import Mock, patch
 import pytest
-<<<<<<< HEAD
 from pieces.api import WebSocketManager
-=======
-from src.pieces.api.pieces_websocket import WebSocketManager
->>>>>>> 1480fc2f
+
 
 class TestWebSocketManager:
 
