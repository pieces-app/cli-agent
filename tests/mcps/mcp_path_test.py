--- conflicted
+++ resolved
@@ -1,8 +1,4 @@
 import json
-<<<<<<< HEAD
-from unittest.mock import patch, Mock, mock_open, PropertyMock
-from pieces.mcp.integration import Integration, MCPProperties
-=======
 import os
 import unittest
 from unittest.mock import Mock, mock_open, patch
@@ -14,7 +10,6 @@
 )
 
 from pieces.mcp.integration import Integration
->>>>>>> 9cb81b34
 from pieces.settings import Settings
 from pieces._vendor.pieces_os_client.models.workstream_pattern_engine_status import (
     WorkstreamPatternEngineStatus,
