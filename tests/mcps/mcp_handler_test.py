import json
import unittest
from unittest.mock import Mock, mock_open, patch

from tests.mcps.utils import (
    MCPTestBase,
    MockPiecesClient,
    default_mcp_properties,
)

from pieces.mcp.integration import Integration
from pieces.settings import Settings
from pieces._vendor.pieces_os_client.models.workstream_pattern_engine_status import (
    WorkstreamPatternEngineStatus,
)


class TestMCPHandler(MCPTestBase):
    """Tests focusing on high-level MCP handler behaviours."""

    def setUp(self):
<<<<<<< HEAD
        self.mock_settings = Mock()
        self.mock_settings.mcp_config = "/tmp/mcp_config.json"
        self.mock_settings.logger = Mock()
        self.mock_settings.logger.console = Mock()
        self.mock_settings.logger.confirm = Mock(return_value=True)

        self.mcp_properties = MCPProperties(
            stdio_property={"type": "stdio"},
            stdio_path=["mcp", "servers", "Pieces"],
            sse_property={"type": "sse"},
            sse_path=["mcp", "servers", "Pieces"],
            url_property_name="url",
            command_property_name="command",
            args_property_name="args",
=======
        super().setUp() if hasattr(super(), "setUp") else None  # type: ignore[attr-defined]

        # ------------------------------------------------------------------
        # Mock Pieces client & sub-API
        # ------------------------------------------------------------------
        self.mock_api_client = MockPiecesClient()
        self.mock_workstream_api = Mock()
        self.mock_workstream_api.workstream_pattern_engine_processors_vision_status = (
            Mock(
                return_value=WorkstreamPatternEngineStatus.from_dict(
                    {
                        "vision": {
                            "deactivation": {
                                "from": {"value": "2025-05-20T12:41:46.211Z"},
                                "to": {"value": "2025-05-20T18:42:02.407636Z"},
                                "continuous": True,
                            },
                            "degraded": False,
                        }
                    }
                )
            )
>>>>>>> 9cb81b34
        )
        self.mock_api_client._work_stream_pattern_engine_api = self.mock_workstream_api
        Settings.pieces_client = self.mock_api_client

        # Integration instance under test
        self.mcp_properties = default_mcp_properties()
        self.integration = Integration(
            options=[("Option 1", {"key": "value"})],
            text_success="Success text",
            readable="Test Integration",
            docs="https://docs.example.com",
            get_settings_path=lambda: "/tmp/test.json",
            mcp_properties=self.mcp_properties,
            error_text="Test error text",
            loader=json.load,
            saver=lambda x, y: json.dump(x, y, indent=4),
            id="test_integration",
        )

    # ------------------------------------------------------------------
    # Individual tests
    # ------------------------------------------------------------------

    def test_handle_mcp_server_status(self):
        mock_config = {
            "mcp": {"servers": {"Pieces": {"url": "pieces_url", "type": "sse"}}}
        }
        with patch("builtins.open", mock_open(read_data=json.dumps(mock_config))):
<<<<<<< HEAD
            with patch.object(
                self.integration, "search", return_value=(True, {"type": "sse"})
            ):
=======
            with patch.object(self.integration, "search", return_value=(True, {"type": "sse"})):
>>>>>>> 9cb81b34
                status = self.integration.is_set_up()
                self.assertTrue(status)

    def test_handle_mcp_docs(self):
        self.assertEqual(self.integration.docs, "https://docs.example.com")

    def test_handle_mcp_repair(self):
<<<<<<< HEAD
        with patch.object(self.integration, "need_repair") as mock_repair:
            mock_repair.return_value = {}
=======
        with patch.object(self.integration, "need_repair", return_value={}):
>>>>>>> 9cb81b34
            self.integration.need_repair()
            self.integration.need_repair.assert_called_once()  # type: ignore[attr-defined]

    def test_handle_mcp_error(self):
        self.assertEqual(self.integration.error_text, "Test error text")


if __name__ == "__main__":
    unittest.main()<|MERGE_RESOLUTION|>--- conflicted
+++ resolved
@@ -19,22 +19,6 @@
     """Tests focusing on high-level MCP handler behaviours."""
 
     def setUp(self):
-<<<<<<< HEAD
-        self.mock_settings = Mock()
-        self.mock_settings.mcp_config = "/tmp/mcp_config.json"
-        self.mock_settings.logger = Mock()
-        self.mock_settings.logger.console = Mock()
-        self.mock_settings.logger.confirm = Mock(return_value=True)
-
-        self.mcp_properties = MCPProperties(
-            stdio_property={"type": "stdio"},
-            stdio_path=["mcp", "servers", "Pieces"],
-            sse_property={"type": "sse"},
-            sse_path=["mcp", "servers", "Pieces"],
-            url_property_name="url",
-            command_property_name="command",
-            args_property_name="args",
-=======
         super().setUp() if hasattr(super(), "setUp") else None  # type: ignore[attr-defined]
 
         # ------------------------------------------------------------------
@@ -57,7 +41,6 @@
                     }
                 )
             )
->>>>>>> 9cb81b34
         )
         self.mock_api_client._work_stream_pattern_engine_api = self.mock_workstream_api
         Settings.pieces_client = self.mock_api_client
@@ -86,13 +69,7 @@
             "mcp": {"servers": {"Pieces": {"url": "pieces_url", "type": "sse"}}}
         }
         with patch("builtins.open", mock_open(read_data=json.dumps(mock_config))):
-<<<<<<< HEAD
-            with patch.object(
-                self.integration, "search", return_value=(True, {"type": "sse"})
-            ):
-=======
             with patch.object(self.integration, "search", return_value=(True, {"type": "sse"})):
->>>>>>> 9cb81b34
                 status = self.integration.is_set_up()
                 self.assertTrue(status)
 
@@ -100,12 +77,7 @@
         self.assertEqual(self.integration.docs, "https://docs.example.com")
 
     def test_handle_mcp_repair(self):
-<<<<<<< HEAD
-        with patch.object(self.integration, "need_repair") as mock_repair:
-            mock_repair.return_value = {}
-=======
         with patch.object(self.integration, "need_repair", return_value={}):
->>>>>>> 9cb81b34
             self.integration.need_repair()
             self.integration.need_repair.assert_called_once()  # type: ignore[attr-defined]
 
