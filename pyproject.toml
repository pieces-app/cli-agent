[tool.poetry]
name = "pieces-cli"
version = "1.3.1"
description = "A powerful cli tool to interact with PiecesOS "
authors = ["Pieces <development@pieces.app>"]
readme = "README.md"
homepage = "https://pieces.app"
repository = "https://github.com/pieces-app/cli-agent"
keywords = ["copilot", "pieces", "ai", "snippets", "materials"]
packages = [{ include = "pieces", from = "src" }]
license = "MIT"


[tool.ruff]
lint.ignore = [
  "E501", # Line too long
]

[tool.poetry.dependencies]
<<<<<<< HEAD
  python = ">=3.11,<3.14"
  pyperclip = ">=1.8.2"
  pieces_os_client = "4.1.0"
  prompt-toolkit = "^3.0.43"
  rich = "^13.7.1"
  platformdirs = "^4.2.0"
paramiko = "^3.5.1"
=======
python = ">=3.11,<3.14"
pyperclip = ">=1.8.2"
pieces_os_client = "4.1.0"
prompt-toolkit = "^3.0.43"
rich = "^13.7.1"
platformdirs = "^4.2.0"
>>>>>>> 3f940500

[tool.poetry.group.dev.dependencies]
pytest = "^8.0.0"
pyinstaller = "^6.3.0"

[build-system]
requires = ["poetry-core>=1.0.0"]
build-backend = "poetry.core.masonry.api"

[tool.poetry.scripts]
pieces = "pieces.app:main"<|MERGE_RESOLUTION|>--- conflicted
+++ resolved
@@ -17,22 +17,13 @@
 ]
 
 [tool.poetry.dependencies]
-<<<<<<< HEAD
-  python = ">=3.11,<3.14"
-  pyperclip = ">=1.8.2"
-  pieces_os_client = "4.1.0"
-  prompt-toolkit = "^3.0.43"
-  rich = "^13.7.1"
-  platformdirs = "^4.2.0"
-paramiko = "^3.5.1"
-=======
 python = ">=3.11,<3.14"
 pyperclip = ">=1.8.2"
 pieces_os_client = "4.1.0"
 prompt-toolkit = "^3.0.43"
 rich = "^13.7.1"
 platformdirs = "^4.2.0"
->>>>>>> 3f940500
+paramiko = "^3.5.1"
 
 [tool.poetry.group.dev.dependencies]
 pytest = "^8.0.0"
