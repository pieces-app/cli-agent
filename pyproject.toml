--- conflicted
+++ resolved
@@ -17,10 +17,7 @@
   urllib3 =  ">=2.2.0,<3.0.0"
   websocket-client = "1.7.0"
   pieces_os_client = "1.2.7"
-<<<<<<< HEAD
   prompt-toolkit = "^3.0.43"
-=======
->>>>>>> c5f48c25
 
 [tool.poetry.group.dev.dependencies]
   pytest = "^8.0.0"
