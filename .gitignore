**/.DS_Store

# Ignore opened_snippets folder in cli-agent directory
opened_snippets/

# Byte-compiled / optimized / DLL files
__pycache__/
*.py[cod]
*$py.class

# C extensions
*.so

# Distribution / packaging
.Python
build/
develop-eggs/
dist/
downloads/
eggs/
.eggs/
lib/
lib64/
parts/
sdist/
var/
wheels/
share/python-wheels/
*.egg-info/
.installed.cfg
*.egg
MANIFEST

# PyInstaller
#  Usually these files are written by a python script from a template
#  before PyInstaller builds the exe, so as to inject date/other infos into it.
*.manifest
*.spec
# Exception for our custom spec file
!pieces.spec

# Installer logs
pip-log.txt
pip-delete-this-directory.txt

# Unit test / coverage reports
htmlcov/
.tox/
.nox/
.coverage
.coverage.*
.cache
nosetests.xml
coverage.xml
*.cover
*.py,cover
.hypothesis/
.pytest_cache/
cover/

# Translations
*.mo
*.pot

# Django stuff:
*.log
local_settings.py
db.sqlite3
db.sqlite3-journal

# Flask stuff:
instance/
.webassets-cache

# Scrapy stuff:
.scrapy

# Sphinx documentation
docs/_build/

# PyBuilder
.pybuilder/
target/

# Jupyter Notebook
.ipynb_checkpoints

# IPython
profile_default/
ipython_config.py

# Virtual environment
myenv 

# pyenv
#   For a library or package, you might want to ignore these files since the code is
#   intended to run in multiple environments; otherwise, check them in:
# .python-version

# pipenv
#   According to pypa/pipenv#598, it is recommended to include Pipfile.lock in version control.
#   However, in case of collaboration, if having platform-specific dependencies or dependencies
#   having no cross-platform support, pipenv may install dependencies that don't work, or not
#   install all needed dependencies.
#Pipfile.lock

# poetry
#   Similar to Pipfile.lock, it is generally recommended to include poetry.lock in version control.
#   This is especially recommended for binary packages to ensure reproducibility, and is more
#   commonly ignored for libraries.
#   https://python-poetry.org/docs/basic-usage/#commit-your-poetrylock-file-to-version-control
#poetry.lock

# pdm
#   Similar to Pipfile.lock, it is generally recommended to include pdm.lock in version control.
#pdm.lock
#   pdm stores project-wide configurations in .pdm.toml, but it is recommended to not include it
#   in version control.
#   https://pdm.fming.dev/#use-with-ide
.pdm.toml

# PEP 582; used by e.g. github.com/David-OConnor/pyflow and github.com/pdm-project/pdm
__pypackages__/

# Celery stuff
celerybeat-schedule
celerybeat.pid

# SageMath parsed files
*.sage.py

# Environments
.env
.venv
env/
venv/
ENV/
env.bak/
venv.bak/

# Spyder project settings
.spyderproject
.spyproject

# Rope project settings
.ropeproject

# mkdocs documentation
/site

# mypy
.mypy_cache/
.dmypy.json
dmypy.json

# Pyre type checker
.pyre/

# pytype static type analyzer
.pytype/

# Cython debug symbols
cython_debug/

# PyCharm
#  JetBrains specific template is maintained in a separate JetBrains.gitignore that can
#  be found at https://github.com/github/gitignore/blob/main/Global/JetBrains.gitignore
#  and can be added to the global gitignore or merged into this file.  For a more nuclear
#  option (not recommended) you can uncomment the following to ignore the entire idea folder.
.idea/

cli-agent.iml
macos/notes.txt
logs
<<<<<<< HEAD
/choco/tools/pieces
Mesh_Intelligent_Technologies_Inc_6_24_22.pfx
certificate.txt
=======

# Generated completions scripts for tests (to run the tests on)
./completion_script/generated/
# Generated completion scripts for the commands interface (when running pieces completion install)
src/pieces/completions/
>>>>>>> 10771e6e
<|MERGE_RESOLUTION|>--- conflicted
+++ resolved
@@ -36,8 +36,6 @@
 #  before PyInstaller builds the exe, so as to inject date/other infos into it.
 *.manifest
 *.spec
-# Exception for our custom spec file
-!pieces.spec
 
 # Installer logs
 pip-log.txt
@@ -172,14 +170,8 @@
 cli-agent.iml
 macos/notes.txt
 logs
-<<<<<<< HEAD
-/choco/tools/pieces
-Mesh_Intelligent_Technologies_Inc_6_24_22.pfx
-certificate.txt
-=======
 
 # Generated completions scripts for tests (to run the tests on)
 ./completion_script/generated/
 # Generated completion scripts for the commands interface (when running pieces completion install)
-src/pieces/completions/
->>>>>>> 10771e6e
+src/pieces/completions/